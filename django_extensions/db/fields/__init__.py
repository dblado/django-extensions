--- conflicted
+++ resolved
@@ -14,25 +14,15 @@
     from django_extensions.utils import uuid
 
 class AutoSlugField(SlugField):
-<<<<<<< HEAD
-    """ AutoSlugField
-
-=======
     """ AutoSlugField 
     
->>>>>>> 265b8308
     By default, sets editable=False, blank=True.
     
     Required arguments:
 
     populate_from
-<<<<<<< HEAD
-        Specifies which field the slug is populated from.
-
-=======
         Specifies which field or list of fields the slug is populated from.
     
->>>>>>> 265b8308
     Optional arguments:
 
     separator
@@ -71,27 +61,20 @@
     
     def create_slug(self, model_instance, add):
         # get fields to populate from and slug field to set
-<<<<<<< HEAD
+        if not isinstance(self._populate_from, (list, tuple)):
+            self._populate_from = (self._populate_from, )
         if isinstance(self._populate_from, basestring):
             populate_field = [model_instance._meta.get_field(self._populate_from)]
         elif isinstance(self._populate_from, (tuple, list)):
             populate_field = [model_instance._meta.get_field(f) for f in self._populate_from]
         else:
             raise FieldDoesNotExist('populate_from must either be a string with one field or a tuple or list of multiple fields')
-=======
-        if not isinstance(self._populate_from, (list, tuple)):
-            self._populate_from = (self._populate_from, )
->>>>>>> 265b8308
         slug_field = model_instance._meta.get_field(self.attname)
         
         if add or self.overwrite:
             # slugify the original field content and set next step to 2
-<<<<<<< HEAD
-            slug = self.separator.join(slugify(getattr(model_instance, field.attname)) for field in populate_field)
-=======
             slug = self.separator.join([slugify(getattr(model_instance, field)) \
                                             for field in self._populate_from])
->>>>>>> 265b8308
             next = 2
         else:
             # get slug from the current model instance and calculate next
